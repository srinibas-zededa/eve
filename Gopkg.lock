--- conflicted
+++ resolved
@@ -402,7 +402,6 @@
 [solve-meta]
   analyzer-name = "dep"
   analyzer-version = 1
-<<<<<<< HEAD
   input-imports = [
     "github.com/eriknordmark/ipinfo",
     "github.com/eriknordmark/netlink",
@@ -424,8 +423,6 @@
     "github.com/zededa/shared/libs/zedUpload",
     "golang.org/x/crypto/ocsp",
   ]
-=======
   inputs-digest = "6375acba030a95b915e0e46b9eeb0c64f4e183a77b5cfaf32cbf42949dc3746c"
->>>>>>> 62f4b29e
   solver-name = "gps-cdcl"
   solver-version = 1