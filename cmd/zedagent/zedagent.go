// Copyright (c) 2017-2018 Zededa, Inc.
// All rights reserved.

// zedAgent interfaces with zedcloud for
//   * config sync
//   * metric/info pubish
// app instance config is pushed to zedmanager for orchestration
// event based app instance/device info published to ZedCloud
// periodic status/metric published to zedCloud
// zeagent orchestrates base os/certs installation

// zedagent handles the following orchestration
//   * base os config/status          <zedagent>   / <baseos> / <config | status>
//   * certs config/status            <zedagent>   / certs>   / <config | status>
//   * base os download config/status <downloader> / <baseos> / <config | status>
//   * certs download config/status   <downloader> / <certs>  / <config | status>
//   * base os verifier config/status <verifier>   / <baseos> / <config | status>
// <base os>
//   <zedagent>   <baseos> <config> --> <zedagent>    <baseos> <status>
//				<download>...       --> <downloader>  <baseos> <config>
//   <downloader> <baseos> <config> --> <downloader>  <baseos> <status>
//				<downloaded>...     --> <downloader>  <baseos> <status>
//								    --> <zedagent>    <baseos> <status>
//								    --> <verifier>    <baseos> <config>
//				<verified>  ...     --> <verifier>    <baseos> <status>
//								    --> <zedagent>    <baseos> <status>
// <certs>
//   <zedagent>   <certs> <config> --> <zedagent>    <certs> <status>
//				<download>...      --> <downloader>  <certs> <config>
//   <downloader> <certs> <config> --> <downloader>  <certs> <status>
//				<downloaded>...    --> <downloader>  <certs> <status>
//								   --> <zedagent>    <certs> <status>

package main

import (
	"flag"
	"fmt"
	"github.com/zededa/go-provision/adapters"
	"github.com/zededa/go-provision/hardware"
	"github.com/zededa/go-provision/types"
	"github.com/zededa/go-provision/watch"
	"log"
	"os"
)

// Keeping status in /var/run to be clean after a crash/reboot
const (
	appImgObj = "appImg.obj"
	baseOsObj = "baseOs.obj"
	certObj   = "cert.obj"

	downloaderModulename = "downloader"
	verifierModulename   = "verifier"
	zedagentModulename   = "zedagent"
	zedmanagerModulename = "zedmanager"

	moduleName     = "zedagent"
	zedBaseDirname = "/var/tmp"
	zedRunDirname  = "/var/run"
	baseDirname    = zedBaseDirname + "/" + moduleName
	runDirname     = zedRunDirname + "/" + moduleName

	configDir             = "/config"
	persistDir            = "/persist"
	objectDownloadDirname = persistDir + "/downloads"
	certificateDirname    = persistDir + "/certs"

	downloaderBaseDirname = zedBaseDirname + "/" + downloaderModulename
	downloaderRunDirname  = zedRunDirname + "/" + downloaderModulename

	verifierBaseDirname = zedBaseDirname + "/" + verifierModulename
	verifierRunDirname  = zedRunDirname + "/" + verifierModulename

	zedagentConfigDirname = baseDirname + "/config"
	zedagentStatusDirname = runDirname + "/status"

	zedmanagerConfigDirname = zedBaseDirname + "/" + zedmanagerModulename + "/config"
	zedmanagerStatusDirname = zedRunDirname + "/" + zedmanagerModulename + "/status"

	// base os config/status holder
	zedagentBaseOsConfigDirname = baseDirname + "/" + baseOsObj + "/config"
	zedagentBaseOsStatusDirname = runDirname + "/" + baseOsObj + "/status"

	// certificate config/status holder
	zedagentCertObjConfigDirname = baseDirname + "/" + certObj + "/config"
	zedagentCertObjStatusDirname = runDirname + "/" + certObj + "/status"

	// base os download config/status holder
	downloaderBaseOsStatusDirname  = downloaderRunDirname + "/" + baseOsObj + "/status"
	downloaderCertObjStatusDirname = downloaderRunDirname + "/" + certObj + "/status"

	// base os verifier status holder
	verifierBaseOsConfigDirname = verifierBaseDirname + "/" + baseOsObj + "/config"
	verifierBaseOsStatusDirname = verifierRunDirname + "/" + baseOsObj + "/status"
	DNSDirname                  = "/var/run/zedrouter/DeviceNetworkStatus"
	domainStatusDirname         = "/var/run/domainmgr/status"
)

// Set from Makefile
var Version = "No version specified"

var deviceNetworkStatus types.DeviceNetworkStatus

// Dummy used when we don't have anything to pass
type dummyContext struct {
}

// Information from handleVerifierRestarted
type verifierContext struct {
	verifierRestarted bool
}

// Information for handleAppInstanceStatus*
type appInstanceContext struct {
	publishIteration int
}

// Information for handleDomainStatus*
type domainContext struct {
	TriggerDeviceInfo bool
}

// Information for handleBaseOsCreate/Modify/Delete
type deviceContext struct {
	assignableAdapters *types.AssignableAdapters
}

var debug = false

func main() {
	log.SetOutput(os.Stdout)
	log.SetFlags(log.Ldate | log.Ltime | log.Lmicroseconds | log.LUTC)
	versionPtr := flag.Bool("v", false, "Version")
	debugPtr := flag.Bool("d", false, "Debug flag")
	flag.Parse()
	debug = *debugPtr
	if *versionPtr {
		fmt.Printf("%s: %s\n", os.Args[0], Version)
		return
	}
	log.Printf("Starting zedagent\n")
	watch.CleanupRestarted("zedagent")

	// Tell ourselves to go ahead
	// initialize the module specifig stuff
	handleInit()

	watch.SignalRestart("zedagent")
	var restartFn watch.StatusRestartHandler = handleRestart

	restartChanges := make(chan string)
	appInstanceStatusChanges := make(chan string)
	baseOsConfigStatusChanges := make(chan string)
	baseOsDownloaderChanges := make(chan string)
	baseOsVerifierChanges := make(chan string)
	certObjConfigStatusChanges := make(chan string)
	certObjDownloaderChanges := make(chan string)

	var verifierRestartedFn watch.StatusRestartHandler = handleVerifierRestarted

	// baseOs verification status watcher
	go watch.WatchStatus(verifierBaseOsStatusDirname,
		baseOsVerifierChanges)

	// Pick up (mostly static) AssignableAdapters before we report
	// any device info
	model := hardware.GetHardwareModel()
	log.Printf("HardwareModel %s\n", model)
	aa := types.AssignableAdapters{}
	aaChanges, aaFunc, aaCtx := adapters.Init(&aa, model)

	verifierCtx := verifierContext{}
	aiCtx := appInstanceContext{}
	devCtx := deviceContext{assignableAdapters: &aa}
	domainCtx := domainContext{}

	// First we process the verifierStatus to avoid downloading
	// an base image we already have in place
	log.Printf("Handling initial verifier Status\n")
	for !verifierCtx.verifierRestarted {
		select {
		case change := <-baseOsVerifierChanges:
			watch.HandleStatusEvent(change, &verifierCtx,
				verifierBaseOsStatusDirname,
				&types.VerifyImageStatus{},
				handleBaseOsVerifierStatusModify,
				handleBaseOsVerifierStatusDelete,
				&verifierRestartedFn)
			if verifierCtx.verifierRestarted {
				log.Printf("Verifier reported restarted\n")
				break
			}
		case change := <-aaChanges:
			aaFunc(&aaCtx, change)
		}
	}

	networkStatusChanges := make(chan string)
	go watch.WatchStatus(DNSDirname, networkStatusChanges)

	log.Printf("Waiting until we have some uplinks with usable addresses\n")
	waited := false
	for types.CountLocalAddrAnyNoLinkLocal(deviceNetworkStatus) == 0 ||
		!aaCtx.Found {
		log.Printf("Waiting - have %d addresses; aaCtx %v\n",
			types.CountLocalAddrAnyNoLinkLocal(deviceNetworkStatus),
			aaCtx.Found)
		waited = true
		select {
		case change := <-networkStatusChanges:
			watch.HandleStatusEvent(change, dummyContext{},
				DNSDirname,
				&types.DeviceNetworkStatus{},
				handleDNSModify, handleDNSDelete,
				nil)
		case change := <-aaChanges:
			aaFunc(&aaCtx, change)
		}
	}
	log.Printf("Have %d uplinks addresses to use; aaCtx %v\n",
		types.CountLocalAddrAnyNoLinkLocal(deviceNetworkStatus),
		aaCtx.Found)
	if waited {
		// Inform ledmanager that we have uplink addresses
		types.UpdateLedManagerConfig(2)
	}

	// Publish initial device info. Retries all addresses on all uplinks.
	PublishDeviceInfoToZedCloud(baseOsStatusMap, devCtx.assignableAdapters)

	// start the metrics/config fetch tasks
	go metricsTimerTask()
	go configTimerTask()

	// app instance status event watcher
	go watch.WatchStatus(zedmanagerStatusDirname, appInstanceStatusChanges)

	// base os config/status event handler
	go watch.WatchConfigStatus(zedagentBaseOsConfigDirname,
		zedagentBaseOsStatusDirname, baseOsConfigStatusChanges)

	// cert object config/status event handler
	go watch.WatchConfigStatus(zedagentCertObjConfigDirname,
		zedagentCertObjStatusDirname, certObjConfigStatusChanges)

	// baseOs download status watcher
	go watch.WatchStatus(downloaderBaseOsStatusDirname,
		baseOsDownloaderChanges)

	// certificate download status watcher
	go watch.WatchStatus(downloaderCertObjStatusDirname,
		certObjDownloaderChanges)

	// for restart flag handling
	go watch.WatchStatus(zedagentStatusDirname, restartChanges)

	domainStatusChanges := make(chan string)
	go watch.WatchStatus(domainStatusDirname, domainStatusChanges)
	for {
		select {

		case change := <-restartChanges:
			// restart only, place holder
			watch.HandleStatusEvent(change, &aiCtx,
				zedagentStatusDirname,
				&types.AppInstanceStatus{},
				handleAppInstanceStatusModify,
				handleAppInstanceStatusDelete, &restartFn)

		case change := <-certObjConfigStatusChanges:
			watch.HandleConfigStatusEvent(change, dummyContext{},
				zedagentCertObjConfigDirname,
				zedagentCertObjStatusDirname,
				&types.CertObjConfig{},
				&types.CertObjStatus{},
				handleCertObjCreate,
				handleCertObjModify,
				handleCertObjDelete, nil)

		case change := <-appInstanceStatusChanges:
			watch.HandleStatusEvent(change, &aiCtx,
				zedmanagerStatusDirname,
				&types.AppInstanceStatus{},
				handleAppInstanceStatusModify,
				handleAppInstanceStatusDelete, nil)

		case change := <-baseOsConfigStatusChanges:
			watch.HandleConfigStatusEvent(change, &devCtx,
				zedagentBaseOsConfigDirname,
				zedagentBaseOsStatusDirname,
				&types.BaseOsConfig{},
				&types.BaseOsStatus{},
				handleBaseOsCreate,
				handleBaseOsModify,
				handleBaseOsDelete, nil)

		case change := <-baseOsDownloaderChanges:
			watch.HandleStatusEvent(change, dummyContext{},
				downloaderBaseOsStatusDirname,
				&types.DownloaderStatus{},
				handleBaseOsDownloadStatusModify,
				handleBaseOsDownloadStatusDelete, nil)

		case change := <-baseOsVerifierChanges:
			watch.HandleStatusEvent(change, dummyContext{},
				verifierBaseOsStatusDirname,
				&types.VerifyImageStatus{},
				handleBaseOsVerifierStatusModify,
				handleBaseOsVerifierStatusDelete, nil)

		case change := <-certObjDownloaderChanges:
			watch.HandleStatusEvent(change, dummyContext{},
				downloaderCertObjStatusDirname,
				&types.DownloaderStatus{},
				handleCertObjDownloadStatusModify,
				handleCertObjDownloadStatusDelete, nil)

		case change := <-networkStatusChanges:
			watch.HandleStatusEvent(change, dummyContext{},
				DNSDirname,
				&types.DeviceNetworkStatus{},
				handleDNSModify, handleDNSDelete,
				nil)
			// IP/DNS in device info could have changed
			// XXX could compare in handleDNSModify as we do
			// for handleDomainStatus
			log.Printf("NetworkStatus triggered PublishDeviceInfo\n")
			PublishDeviceInfoToZedCloud(baseOsStatusMap,
				devCtx.assignableAdapters)
		case change := <-domainStatusChanges:
			watch.HandleStatusEvent(change, &domainCtx,
				domainStatusDirname,
				&types.DomainStatus{},
				handleDomainStatusModify, handleDomainStatusDelete,
				nil)
			// UsedByUUID could have changed ...
			if domainCtx.TriggerDeviceInfo {
				log.Printf("Triggered PublishDeviceInfo\n")
				PublishDeviceInfoToZedCloud(baseOsStatusMap,
					devCtx.assignableAdapters)
				domainCtx.TriggerDeviceInfo = false
			}
		case change := <-aaChanges:
			aaFunc(&aaCtx, change)
		}
	}
}

// signal zedmanager, to restart
// it would take care of orchestrating
// all other module restart
func handleRestart(ctxArg interface{}, done bool) {
	log.Printf("handleRestart(%v)\n", done)
	if done {
		watch.SignalRestart("zedmanager")
	}
}

func handleVerifierRestarted(ctxArg interface{}, done bool) {
	ctx := ctxArg.(*verifierContext)
	log.Printf("handleVerifierRestarted(%v)\n", done)
	if done {
		ctx.verifierRestarted = true
	}
}

func handleInit() {

	initializeDirs()
	initMaps()
	getCloudUrls()
	partitionInit()
}

func initializeDirs() {

	noObjTypes := []string{}
	zedagentObjTypes := []string{baseOsObj, certObj}
	zedagentVerifierObjTypes := []string{baseOsObj}

	// create the module object based config/status dirs
	createConfigStatusDirs(downloaderModulename, zedagentObjTypes)
	createConfigStatusDirs(zedagentModulename, zedagentObjTypes)
	createConfigStatusDirs(zedmanagerModulename, noObjTypes)
	createConfigStatusDirs(verifierModulename, zedagentVerifierObjTypes)

	// create persistent holder directory
	if _, err := os.Stat(persistDir); err != nil {
		if err := os.MkdirAll(persistDir, 0700); err != nil {
			log.Fatal(err)
		}
	}
	if _, err := os.Stat(certificateDirname); err != nil {
		if err := os.MkdirAll(certificateDirname, 0700); err != nil {
			log.Fatal(err)
		}
	}
	if _, err := os.Stat(objectDownloadDirname); err != nil {
		if err := os.MkdirAll(objectDownloadDirname, 0700); err != nil {
			log.Fatal(err)
		}
	}
}

// create module and object based config/status directories
func createConfigStatusDirs(moduleName string, objTypes []string) {

	jobDirs := []string{"config", "status"}
	zedBaseDirs := []string{zedBaseDirname, zedRunDirname}
	baseDirs := make([]string, len(zedBaseDirs))

	log.Printf("Creating config/status dirs for %s\n", moduleName)

	for idx, dir := range zedBaseDirs {
		baseDirs[idx] = dir + "/" + moduleName
	}

	for idx, baseDir := range baseDirs {

		dirName := baseDir + "/" + jobDirs[idx]
		if _, err := os.Stat(dirName); err != nil {
			log.Printf("Create %s\n", dirName)
			if err := os.MkdirAll(dirName, 0700); err != nil {
				log.Fatal(err)
			}
		}

		// Creating Object based holder dirs
		for _, objType := range objTypes {
			dirName := baseDir + "/" + objType + "/" + jobDirs[idx]
			if _, err := os.Stat(dirName); err != nil {
				log.Printf("Create %s\n", dirName)
				if err := os.MkdirAll(dirName, 0700); err != nil {
					log.Fatal(err)
				}
			}
		}
	}
}

// app instance event watch to capture transitions
// and publish to zedCloud

func handleAppInstanceStatusModify(ctxArg interface{}, statusFilename string,
	statusArg interface{}) {
	status := statusArg.(*types.AppInstanceStatus)
	ctx := ctxArg.(*appInstanceContext)
	uuidStr := status.UUIDandVersion.UUID.String()
	PublishAppInfoToZedCloud(uuidStr, status, ctx.publishIteration)
	ctx.publishIteration += 1
}

func handleAppInstanceStatusDelete(ctxArg interface{}, statusFilename string) {
	// statusFilename == key aka UUIDstr?
	ctx := ctxArg.(*appInstanceContext)
	uuidStr := statusFilename
	PublishAppInfoToZedCloud(uuidStr, nil, ctx.publishIteration)
	ctx.publishIteration += 1
}

func handleDNSModify(ctxArg interface{}, statusFilename string,
	statusArg interface{}) {
	status := statusArg.(*types.DeviceNetworkStatus)

	if statusFilename != "global" {
		log.Printf("handleDNSModify: ignoring %s\n", statusFilename)
		return
	}
	log.Printf("handleDNSModify for %s\n", statusFilename)
	deviceNetworkStatus = *status
	log.Printf("handleDNSModify done for %s\n", statusFilename)
}

func handleDNSDelete(ctxArg interface{}, statusFilename string) {
	log.Printf("handleDNSDelete for %s\n", statusFilename)

	if statusFilename != "global" {
		log.Printf("handleDNSDelete: ignoring %s\n", statusFilename)
		return
	}
	deviceNetworkStatus = types.DeviceNetworkStatus{}
	log.Printf("handleDNSDelete done for %s\n", statusFilename)
}

// base os config/status event handlers
// base os config create event
func handleBaseOsCreate(ctxArg interface{}, statusFilename string,
	configArg interface{}) {
	config := configArg.(*types.BaseOsConfig)
	ctx := ctxArg.(*deviceContext)
	uuidStr := config.UUIDandVersion.UUID.String()

	log.Printf("handleBaseOsCreate for %s\n", uuidStr)
	addOrUpdateBaseOsConfig(uuidStr, *config)
	PublishDeviceInfoToZedCloud(baseOsStatusMap, ctx.assignableAdapters)
}

// base os config modify event
func handleBaseOsModify(ctxArg interface{}, statusFilename string,
	configArg interface{}, statusArg interface{}) {
	config := configArg.(*types.BaseOsConfig)
	status := statusArg.(*types.BaseOsStatus)
	ctx := ctxArg.(*deviceContext)
	uuidStr := config.UUIDandVersion.UUID.String()

	log.Printf("handleBaseOsModify for %s\n", status.BaseOsVersion)
<<<<<<< HEAD
	if config.UUIDandVersion.Version == status.UUIDandVersion.Version  &&
		config.Activate == status.Activated {
		log.Printf("Same version %s for %s\n",
			config.UUIDandVersion.Version, uuidStr)
=======
	if config.UUIDandVersion.Version == status.UUIDandVersion.Version &&
		config.Activate == status.Activated {
		log.Printf("Same version/Activate %s/%v for %s\n",
			config.UUIDandVersion.Version, config.Activate, uuidStr)
>>>>>>> fb18e741
		return
	}

	// update the version field, uuis being the same
	status.UUIDandVersion = config.UUIDandVersion
	writeBaseOsStatus(status, statusFilename)

	addOrUpdateBaseOsConfig(uuidStr, *config)
	PublishDeviceInfoToZedCloud(baseOsStatusMap, ctx.assignableAdapters)
}

// base os config delete event
func handleBaseOsDelete(ctxArg interface{}, statusFilename string,
	statusArg interface{}) {
	status := statusArg.(*types.BaseOsStatus)
	ctx := ctxArg.(*deviceContext)

	log.Printf("handleBaseOsDelete for %s\n", status.BaseOsVersion)
	removeBaseOsConfig(status.UUIDandVersion.UUID.String())
	PublishDeviceInfoToZedCloud(baseOsStatusMap, ctx.assignableAdapters)
}

// certificate config/status event handlers
// certificate config create event
func handleCertObjCreate(ctxArg interface{}, statusFilename string,
	configArg interface{}) {
	config := configArg.(*types.CertObjConfig)
	uuidStr := config.UUIDandVersion.UUID.String()

	log.Printf("handleCertObjCreate for %s\n", uuidStr)
	addOrUpdateCertObjConfig(uuidStr, *config)
}

// certificate config modify event
func handleCertObjModify(ctxArg interface{}, statusFilename string,
	configArg interface{}, statusArg interface{}) {
	config := configArg.(*types.CertObjConfig)
	status := statusArg.(*types.CertObjStatus)
	uuidStr := config.UUIDandVersion.UUID.String()

	log.Printf("handleCertObjModify for %s\n", uuidStr)

	// XXX:FIXME, do we
	if config.UUIDandVersion.Version == status.UUIDandVersion.Version {
		log.Printf("Same version %s for %s\n",
			config.UUIDandVersion.Version, statusFilename)
		return
	}

	status.UUIDandVersion = config.UUIDandVersion

	writeCertObjStatus(status, statusFilename)
	addOrUpdateCertObjConfig(uuidStr, *config)
}

// certificate config delete event
func handleCertObjDelete(ctxArg interface{}, statusFilename string,
	statusArg interface{}) {
	status := statusArg.(*types.CertObjStatus)
	uuidStr := status.UUIDandVersion.UUID.String()

	log.Printf("handleCertObjDelete for %s\n", uuidStr)

	removeCertObjConfig(uuidStr)
}

// base os download status change event
func handleBaseOsDownloadStatusModify(ctxArg interface{}, statusFilename string,
	statusArg interface{}) {
	status := statusArg.(*types.DownloaderStatus)

	log.Printf("handleBaseOsDownloadStatusModify for %s\n",
		status.Safename)
	updateDownloaderStatus(baseOsObj, status)
}

// base os download status delete event
func handleBaseOsDownloadStatusDelete(ctxArg interface{}, statusFilename string) {

	log.Printf("handleBaseOsDownloadStatusDelete for %s\n",
		statusFilename)
	removeDownloaderStatus(baseOsObj, statusFilename)
}

// base os verification status change event
func handleBaseOsVerifierStatusModify(ctxArg interface{}, statusFilename string,
	statusArg interface{}) {
	status := statusArg.(*types.VerifyImageStatus)

	log.Printf("handleBaseOsVeriferStatusModify for %s\n",
		status.Safename)
	updateVerifierStatus(baseOsObj, status)
}

// base os verification status delete event
func handleBaseOsVerifierStatusDelete(ctxArg interface{}, statusFilename string) {

	log.Printf("handleBaseOsVeriferStatusDelete for %s\n",
		statusFilename)
	removeVerifierStatus(baseOsObj, statusFilename)
}

// cerificate download status change event
func handleCertObjDownloadStatusModify(ctxArg interface{}, statusFilename string,
	statusArg interface{}) {
	status := statusArg.(*types.DownloaderStatus)

	log.Printf("handleCertObjDownloadStatusModify for %s\n",
		status.Safename)
	updateDownloaderStatus(certObj, status)
}

// cerificate download status delete event
func handleCertObjDownloadStatusDelete(ctxArg interface{}, statusFilename string) {

	log.Printf("handleCertObjDownloadStatusDelete for %s\n",
		statusFilename)
	removeDownloaderStatus(certObj, statusFilename)
}<|MERGE_RESOLUTION|>--- conflicted
+++ resolved
@@ -505,17 +505,10 @@
 	uuidStr := config.UUIDandVersion.UUID.String()
 
 	log.Printf("handleBaseOsModify for %s\n", status.BaseOsVersion)
-<<<<<<< HEAD
 	if config.UUIDandVersion.Version == status.UUIDandVersion.Version  &&
 		config.Activate == status.Activated {
 		log.Printf("Same version %s for %s\n",
 			config.UUIDandVersion.Version, uuidStr)
-=======
-	if config.UUIDandVersion.Version == status.UUIDandVersion.Version &&
-		config.Activate == status.Activated {
-		log.Printf("Same version/Activate %s/%v for %s\n",
-			config.UUIDandVersion.Version, config.Activate, uuidStr)
->>>>>>> fb18e741
 		return
 	}
 
